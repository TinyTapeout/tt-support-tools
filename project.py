import yaml
import glob
import os
import logging
import re
import subprocess
<<<<<<< HEAD
import shutil
import glob
import re
=======
import gdstk
import cairosvg
import csv
import json
import git_utils
import git
import shutil
>>>>>>> e5a26cde

# can't find a google version
CELL_URL = 'https://antmicro-skywater-pdk-docs.readthedocs.io/en/test-submodules-in-rtd/contents/libraries/sky130_fd_sc_ls/cells/'


class Project():

    def __init__(self, index, git_url, local_dir, args, fill=False):
        self.git_url = git_url
        self.args = args
        self.index = index
        self.fill = fill
        self.local_dir = local_dir

    def post_clone_setup(self):
        self.load_yaml()
        self.setup_source_files()
        self.load_metrics()

    def load_metrics(self):
        try:
            with open(self.get_metrics_path()) as fh:
                self.metrics = next(csv.DictReader(fh))
        except FileNotFoundError:
            self.metrics = {}

    def check_ports(self):
        top = self.get_macro_name()
        sources = [os.path.join(self.local_dir, 'src', src) for src in self.src_files]
        source_list = " ".join(sources)

        json_file = 'ports.json'
        yosys_cmd = f"yosys -qp 'read_verilog -lib -sv {source_list}; hierarchy -top {top} ; proc; write_json {json_file}'"
        p = subprocess.run(yosys_cmd, shell=True)
        if p.returncode != 0:
            logging.error(f"yosys port read failed for {self}")
            exit(1)

        with open(json_file) as fh:
            ports = json.load(fh)
        os.unlink(json_file)

        module_ports = ports['modules'][top]['ports']
        for port in ['io_in', 'io_out']:
            if port not in module_ports:
                logging.error(f"{self} {port} not found in top")
                exit(1)
            if len(module_ports[port]['bits']) != 8:
                logging.error(f"{self} {port} doesn't have 8 bits")
                exit(1)

<<<<<<< HEAD
def fetch_file(url, filename):
    logging.info("trying to download {}".format(url))
    r = requests.get(url)
    if r.status_code != 200:
        logging.warning("couldn't download {}".format(url))
        return False

    if len(r.content) == 0:
        logging.warning("file was 0 bytes {}".format(url))
        return False
=======
    def check_num_cells(self):
        num_cells = self.get_cell_count_from_synth()
        if self.is_hdl():
            if num_cells < 20:
                logging.warning(f"{self} only has {num_cells} cells")
        else:
            if num_cells < 11:
                logging.warning(f"{self} only has {num_cells} cells")
>>>>>>> e5a26cde

    def is_fill(self):
        return self.fill

<<<<<<< HEAD
    return True


def fetch_wokwi_file(wokwi_id: int, file_requested: str,
                     destination_name: str = None):
    '''
        fetch_wokwi_file -- perform a request on the wokwi api to
                            retrieve a file from a given project.

        @param wokwi_id: project id (integer)
        @param file_requested: the specific file requested for the
                project, e.g. verilog or diagram.json
        @param destination_name: file to write out to with result
    '''
    if destination_name is None or not len(destination_name):
        destination_name = file_requested

    url = f'https://wokwi.com/api/projects/{wokwi_id}/{file_requested}'
    return fetch_file(url, destination_name)


def install_wokwi_testing(wokwi_id: int, destination_dir: str = 'src',
                          resource_dir: str = None):

    wokwi_id_str = str(wokwi_id)

    if resource_dir is None or not len(resource_dir):
        resource_dir = os.path.join(os.path.dirname(__file__), 'testing')

    # directories in testing/lib to copy over
    pyLibsDir = os.path.join(resource_dir, 'lib')

    # src template dir
    srcTplDir = os.path.join(resource_dir, 'src-tpl')

    for libfullpath in glob.glob(os.path.join(pyLibsDir, '*')):
        logging.info(f'Copying {libfullpath} to {destination_dir}')
        shutil.copytree(
            libfullpath,
            os.path.join(destination_dir, os.path.basename(libfullpath)),
            dirs_exist_ok=True)

    for srcTemplate in glob.glob(os.path.join(srcTplDir, '*')):
        with open(srcTemplate, 'r') as f:
            contents = f.read()
            customizedContents = re.sub('WOKWI_ID', wokwi_id_str, contents)
            outputFname = os.path.basename(srcTemplate)
            with open(os.path.join(destination_dir, outputFname), 'w') as outf:
                logging.info(f'writing src tpl to {outputFname}')
                outf.write(customizedContents)
                outf.close()

=======
    def is_wokwi(self):
        if self.wokwi_id != 0:
            return True
>>>>>>> e5a26cde

    def is_hdl(self):
        return not self.is_wokwi()

<<<<<<< HEAD
    # it's a wokwi project
    if wokwi_id != 0:
        src_file = f'user_module_{wokwi_id}.v'
        if not fetch_wokwi_file(wokwi_id, 'verilog', os.path.join("src", src_file)):
            logging.error(f'Could not fetch verilog file for wokwi project {wokwi_id}')
            exit(1)

        # also fetch the wokwi diagram
        if not fetch_wokwi_file(wokwi_id, 'diagram.json', os.path.join("src", 'wokwi_diagram.json')):
            logging.error(f'Could not fetch diagram.json file for wokwi project {wokwi_id}')
            exit(1)

        # attempt to download the *optional* truthtable for the project
        if fetch_wokwi_file(wokwi_id, 'truthtable.md', os.path.join('src', 'truthtable.md')):
            logging.info(f'Wokwi project {wokwi_id} has a truthtable included, will test!')
            install_wokwi_testing(wokwi_id)
=======
    def load_yaml(self):
        try:
            with open(os.path.join(self.local_dir, 'info.yaml')) as fh:
                self.yaml = yaml.safe_load(fh)
        except FileNotFoundError:
            logging.error(f"yaml file not found for {self} - do you need to --clone the project repos?")
            exit(1)

    # find and save the location of the source files
    # get name of top module and the verilog module that contains the top
    def setup_source_files(self):
        # wokwi_id must be an int or 0
        try:
            self.wokwi_id = int(self.yaml['project']['wokwi_id'])
        except ValueError:
            logging.error("wokwi id must be an integer")
            exit(1)
>>>>>>> e5a26cde

        self.yaml['project']['git_url'] = self.git_url

        if self.is_hdl():
            self.top_module             = self.yaml['project']['top_module']
            self.src_files              = self.get_hdl_source()
            self.top_verilog_filename   = self.find_top_verilog()
        else:
            self.top_module             = f"user_module_{self.wokwi_id}"
            self.src_files              = self.get_wokwi_source()
            self.top_verilog_filename   = self.src_files[0]

        self.macro_instance         = f"{self.top_module}_{self.index :03}"
        self.scanchain_instance     = f"scanchain_{self.index :03}"

    def get_wokwi_source(self):
        src_file = "user_module_{}.v".format(self.wokwi_id)
        return [src_file, 'cells.v']

    def get_hdl_source(self):
        if 'source_files' not in self.yaml['project']:
            logging.error("source files must be provided if wokwi_id is set to 0")
            exit(1)

        source_files = self.yaml['project']['source_files']
        if source_files is None:
            logging.error("must be more than 1 source file")
            exit(1)

        if len(source_files) == 0:
            logging.error("must be more than 1 source file")
            exit(1)

        if 'top_module' not in self.yaml['project']:
            logging.error("must provide a top module name")
            exit(1)

        if self.yaml['project']['top_module'] == 'top':
            logging.error("top module cannot be called top - prepend your repo name to make it unique")
            exit(1)

        for filename in source_files:
            if '*' in filename:
                logging.error("* not allowed, please specify each file")
                exit(1)
            if not os.path.exists(os.path.join(self.local_dir, 'src', filename)):
                logging.error(f"{filename} doesn't exist in the repo")
                exit(1)

        return source_files

    def get_yaml(self):
        return self.yaml

    def get_hugo_row(self):
        return f'| {self.index} | [{self.yaml["documentation"]["title"]}]({self.index :03}) | {self.yaml["documentation"]["author"]}|\n'

    # docs stuff for index on README.md
    def get_index_row(self):
        return f'| {self.index} | {self.yaml["documentation"]["author"]} | {self.yaml["documentation"]["title"]} | {self.get_project_type_string()} | {self.git_url} |\n'

    def get_project_type_string(self):
        if self.is_wokwi():
            return f"[Wokwi]({self.get_wokwi_url()})"
        else:
            return "HDL"

    def get_project_doc_yaml(self):
        # fstring dict support is limited to one level deep, so put the git url and wokwi url in the docs key
        docs = self.yaml['documentation']
        docs['project_type'] = self.get_project_type_string()
        docs['git_url'] = self.git_url
        return docs

    def get_wokwi_url(self):
        return f'https://wokwi.com/projects/{self.wokwi_id}'

    # top module name is defined in one of the source files, which one?
    def find_top_verilog(self):
        rgx_mod  = re.compile(r"(?:^|[\s])module[\s]{1,}([\w]+)")
        top_verilog = []
        for src in self.src_files:
            with open(os.path.join(self.local_dir, 'src', src)) as fh:
                for line in fh.readlines():
                    for match in rgx_mod.finditer(line):
                        if match.group(1) == self.top_module:
                            top_verilog.append(src)
        assert len(top_verilog) == 1
        return top_verilog[0]

    def get_git_remote(self):
        return list(git.Repo(self.local_dir).remotes[0].urls)[0]

    def clone(self):
        if os.path.exists(self.local_dir):
            git_remote = self.get_git_remote()
            if self.git_url == git_remote:
                logging.info("git repo already exists and is correct - skipping")
            else:
                logging.error("git repo exists and remote doesn't match - abort")
                logging.error(f"{self.git_url} != {git_remote}")
                exit(1)
        else:
            logging.debug("clone")
            git.Repo.clone_from(self.git_url, self.local_dir, recursive=True)

    def pull(self):
        repo = git.Repo(self.local_dir)
        # reset
        repo.git.reset('--hard')
        o = repo.remotes.origin
        o.pull()

    def __str__(self):
        """
        if self.args.log_email:
            return f"[{self.index:03} : {self.email} : {self.git_url}]"
        else:
        """
        return f"[{self.index:03} : {self.git_url}]"

    def fetch_gds(self):
        git_utils.install_artifacts(self.git_url, self.local_dir)

    def get_latest_action_url(self):
        return git_utils.get_latest_action_url(self.git_url, self.local_dir)

    def get_macro_name(self):
        return self.top_module

    # instance name of the project, different for each id
    def get_macro_instance(self):
        return self.macro_instance

    # instance name of the scanchain module, different for each id
    def get_scanchain_instance(self):
        return self.scanchain_instance

    # unique id
    def get_index(self):
        return self.index

    # metrics
    def get_metrics_path(self):
        return os.path.join(self.local_dir, 'runs/wokwi/reports/metrics.csv')

    # name of the gds file
    def get_macro_gds_filename(self):
        return f"{self.top_module}.gds"

    def get_macro_lef_filename(self):
        return f"{self.top_module}.lef"

    def get_macro_spef_filename(self):
        return f"{self.top_module}.spef"

    # for GL sims & blackboxing
    def get_gl_verilog_filename(self):
        return f"{self.top_module}.v"

    # for simulations
    def get_top_verilog_filename(self):
        if self.is_hdl():
            # make sure it's unique & without leading directories
            # a few people use 'top.v', which is OK as long as the top module is called something more unique
            # but then it needs to be made unique so the source can be found
            filename = os.path.basename(self.top_verilog_filename)
            return f'{self.index :03}_{filename}'
        else:
            return self.top_verilog_filename

    def get_git_url(self):
        return self.git_url

    def copy_files_to_caravel(self):
        files = [
            (f"runs/wokwi/results/final/gds/{self.get_macro_gds_filename()}", f"gds/{self.get_macro_gds_filename()}"),
            (f"runs/wokwi/results/final/spef/{self.get_macro_spef_filename()}", f"spef/{self.get_macro_spef_filename()}"),
            (f"runs/wokwi/results/final/lef/{self.get_macro_lef_filename()}", f"lef/{self.get_macro_lef_filename()}"),
            (f"runs/wokwi/results/final/verilog/gl/{self.get_gl_verilog_filename()}", f"verilog/gl/{self.get_gl_verilog_filename()}"),
            (f"src/{self.top_verilog_filename}", f"verilog/rtl/{self.get_top_verilog_filename()}"),
            ]

        logging.debug("copying files into position")
        for from_path, to_path in files:
            from_path = os.path.join(self.local_dir, from_path)
            logging.debug(f"copy {from_path} to {to_path}")
            shutil.copyfile(from_path, to_path)

    def print_wokwi_id(self):
        print(self.wokwi_id)

    def fetch_wokwi_files(self):
        logging.info("fetching wokwi files")
        src_file = self.src_files[0]
        url = "https://wokwi.com/api/projects/{}/verilog".format(self.wokwi_id)
        git_utils.fetch_file(url, os.path.join(self.local_dir, "src", src_file))

        # also fetch the wokwi diagram
        url = "https://wokwi.com/api/projects/{}/diagram.json".format(self.wokwi_id)
        diagram_file = "wokwi_diagram.json"
        git_utils.fetch_file(url, os.path.join(self.local_dir, "src", diagram_file))

    def create_user_config(self):
        logging.info("creating include file")
        filename = 'user_config.tcl'
        with open(os.path.join(self.local_dir, 'src', filename), 'w') as fh:
            fh.write("set ::env(DESIGN_NAME) {}\n".format(self.top_module))
            fh.write('set ::env(VERILOG_FILES) "\\\n')
            for line, source in enumerate(self.src_files):
                fh.write("    $::env(DESIGN_DIR)/" + source)
                if line != len(self.src_files) - 1:
                    fh.write(' \\\n')
            fh.write('"\n')

    def golden_harden(self):
        logging.info(f"hardening {self}")
        # copy golden config
        shutil.copyfile('golden_config.tcl', os.path.join(self.local_dir, 'src', 'config.tcl'))
        self.harden()

    def harden(self):
        cwd = os.getcwd()
        os.chdir(self.local_dir)
        # requires PDK, PDK_ROOT, OPENLANE_ROOT & OPENLANE_IMAGE_NAME to be set in local environment
        harden_cmd = 'docker run --rm -v $OPENLANE_ROOT:/openlane -v $PDK_ROOT:$PDK_ROOT -v $(pwd):/work -e PDK=$PDK -e PDK_ROOT=$PDK_ROOT -u $(id -u $USER):$(id -g $USER) $OPENLANE_IMAGE_NAME /bin/bash -c "./flow.tcl -overwrite -design /work/src -run_path /work/runs -tag wokwi"'
        logging.debug(harden_cmd)
        env = os.environ.copy()
        p = subprocess.run(harden_cmd, shell=True, env=env)
        if p.returncode != 0:
            logging.error("harden failed")
            exit(1)

        os.chdir(cwd)

    # doc check
    # makes sure that the basic info is present
    def check_yaml_docs(self):
        yaml = self.yaml
        logging.info("checking docs")
        for key in ['author', 'title', 'description', 'how_it_works', 'how_to_test', 'language', 'inputs', 'outputs']:
            if key not in yaml['documentation']:
                logging.error("missing key {} in documentation".format(key))
                exit(1)
            if yaml['documentation'][key] == "":
                logging.error("missing value for {} in documentation".format(key))
                exit(1)

        # if provided, check discord handle is valid
        if len(yaml['documentation']['discord']):
            parts = yaml['documentation']['discord'].split('#')
            if len(parts) != 2 or len(parts[0]) == 0 or not re.match('^[0-9]{4}$', parts[1]):
                logging.error('Invalid format for discord username')
                exit(1)

    # use pandoc to create a single page PDF preview
    def create_pdf(self):
        yaml = self.yaml
        yaml = yaml['documentation']
        logging.info("creating pdf")
        script_dir = os.path.dirname(os.path.realpath(__file__))
        with open(os.path.join(script_dir, "docs/project_header.md")) as fh:
            doc_header = fh.read()
        with open(os.path.join(script_dir, "docs/project_preview.md")) as fh:
            doc_template = fh.read()

        with open('datasheet.md', 'w') as fh:
            fh.write(doc_header)
            # handle pictures
            yaml['picture_link'] = ''
            if yaml['picture']:
                # skip SVG for now, not supported by pandoc
                picture_name = yaml['picture']
                if 'svg' not in picture_name:
                    yaml['picture_link'] = '![picture]({})'.format(picture_name)
                else:
                    logging.warning("svg not supported")

            # now build the doc & print it
            try:
                doc = doc_template.format(**yaml)
                fh.write(doc)
                fh.write("\n\pagebreak\n")
            except IndexError:
                logging.warning("missing pins in info.yaml, skipping")

        pdf_cmd = 'pandoc --pdf-engine=xelatex -i datasheet.md -o datasheet.pdf'
        logging.info(pdf_cmd)
        p = subprocess.run(pdf_cmd, shell=True)
        if p.returncode != 0:
            logging.error("pdf command failed")

    # SVG and PNG renders of the GDS
    def create_svg(self):
        gds = glob.glob(os.path.join(self.local_dir, 'runs/wokwi/results/final/gds/*gds'))
        library = gdstk.read_gds(gds[0])
        top_cells = library.top_level()
        top_cells[0].write_svg('gds_render.svg')

        if self.args.create_png:
            cairosvg.svg2png(url='gds_render.svg', write_to='gds_render.png')

    def print_warnings(self):
        warnings = []
        with open(os.path.join(self.local_dir, 'runs/wokwi/logs/synthesis/1-synthesis.log')) as f:
            for line in f.readlines():
                if line.startswith('Warning:'):
                    # bogus warning https://github.com/YosysHQ/yosys/commit/bfacaddca8a2e113e4bc3d6177612ccdba1555c8
                    if 'WIDTHLABEL' not in line:
                        warnings.append(line.strip())
        if len(warnings):
            print('# Synthesis warnings')
            print()
            for warning in warnings:
                print(f'* {warning}')

    def print_stats(self):
        print('# Routing stats')
        print()
        print('| Utilisation (%) | Wire length (um) |')
        print('|-------------|------------------|')
        print('| {} | {} |'.format(self.metrics['OpenDP_Util'], self.metrics['wire_length']))

    # Print the summaries
    def summarize(self):
        cell_count = self.get_cell_counts_from_gl()
        script_dir = os.path.dirname(os.path.realpath(__file__))

        with open(os.path.join(script_dir, 'categories.json')) as fh:
            categories = json.load(fh)
        with open(os.path.join(script_dir, 'defs.json')) as fh:
            defs = json.load(fh)

        # print all used cells, sorted by frequency
        total = 0
        if self.args.print_cell_summary:
            print('# Cell usage')
            print()
            print('| Cell Name | Description | Count |')
            print('|-----------|-------------|-------|')
            for name, count in sorted(cell_count.items(), key=lambda item: item[1], reverse=True):
                if count > 0:
                    total += count
                    cell_link = f'{CELL_URL}{name}'
                    print(f'| [{name}]({cell_link}) | {defs[name]["description"]} |{count} |')

            print(f'| | Total | {total} |')

        if self.args.print_cell_category:
            by_category = {}
            total = 0
            for cell_name in cell_count:
                cat_index = categories['map'][cell_name]
                cat_name = categories['categories'][cat_index]
                if cat_name in by_category:
                    by_category[cat_name]['count'] += cell_count[cell_name]
                    by_category[cat_name]['examples'].append(cell_name)
                else:
                    by_category[cat_name] = {'count' : cell_count[cell_name], 'examples' : [cell_name]}

                if cat_name not in ['Fill', 'Tap']:
                    total += cell_count[cell_name]

            print('# Cell usage by Category')
            print()
            print('| Category | Cells | Count |')
            print('|---------------|----------|-------|')
            for cat_name, cat_dict in sorted(by_category.items(), key=lambda x: x[1]['count'], reverse=True):
                cell_links = [f'[{name}]({CELL_URL}{name})' for name in cat_dict['examples']]
                print(f'|{cat_name} | {" ".join(cell_links)} | {cat_dict["count"]}|')

            print(f'## {total} total cells (excluding fill and tap cells)')

    # get cell count from synth report
    def get_cell_count_from_synth(self):
        num_cells = 0
        try:
            yosys_report = glob.glob(f'{self.local_dir}/runs/wokwi/reports/synthesis/1-synthesis.*0.stat.rpt')[0]  # can't open a file with \ in the path
            with open(yosys_report) as fh:
                for line in fh.readlines():
                    m = re.search(r'Number of cells:\s+(\d+)', line)
                    if m is not None:
                        num_cells = int(m.group(1))

        except IndexError:
            logging.warning(f"couldn't open yosys cell report for cell checking {self}")

        return num_cells

    # Parse the lib, cell and drive strength an OpenLane gate-level Verilog file
    def get_cell_counts_from_gl(self):
        cell_count = {}
        total = 0
        gl_files = glob.glob(os.path.join(self.local_dir, 'runs/wokwi/results/final/verilog/gl/*.nl.v'))
        with open(gl_files[0]) as fh:
            for line in fh.readlines():
                m = re.search(r'sky130_(\S+)__(\S+)_(\d+)', line)
                if m is not None:
                    total += 1
                    cell_lib = m.group(1)
                    cell_name = m.group(2)
                    cell_drive = m.group(3)
                    assert cell_lib in ['fd_sc_hd', 'ef_sc_hd']
                    assert int(cell_drive) > 0
                    try:
                        cell_count[cell_name] += 1
                    except KeyError:
                        cell_count[cell_name] = 1
        return (cell_count)

    # Load all the json defs and combine into one big dict, keyed by cellname
    # Needs access to the PDK
    def create_defs(self):
        # replace this with a find
        json_files = glob.glob('sky130_fd_sc_hd/latest/cells/*/definition.json')
        definitions = {}
        for json_file in json_files:
            with open(json_file) as fh:
                definition = json.load(fh)
                definitions[definition['name']] = definition

<<<<<<< HEAD
def harden():
    # requires PDK, PDK_ROOT, OPENLANE_ROOT & OPENLANE_IMAGE_NAME to be set in local environment
    harden_cmd = 'docker run --rm -v $OPENLANE_ROOT:/openlane -v $PDK_ROOT:$PDK_ROOT -v $(pwd):/work -e PDK=$PDK -e PDK_ROOT=$PDK_ROOT -u $(id -u $USER):$(id -g $USER) $OPENLANE_IMAGE_NAME /bin/bash -c "./flow.tcl -overwrite -design /work/src -run_path /work/runs -tag wokwi"'
    logging.debug(harden_cmd)
    env = os.environ.copy()
    p = subprocess.run(harden_cmd, shell=True, env=env)
    if p.returncode != 0:
        logging.error("harden failed")
        exit(1)
=======
        with open('defs.json', 'w') as fh:
            json.dump(definitions, fh)
>>>>>>> e5a26cde
<|MERGE_RESOLUTION|>--- conflicted
+++ resolved
@@ -4,11 +4,6 @@
 import logging
 import re
 import subprocess
-<<<<<<< HEAD
-import shutil
-import glob
-import re
-=======
 import gdstk
 import cairosvg
 import csv
@@ -16,7 +11,6 @@
 import git_utils
 import git
 import shutil
->>>>>>> e5a26cde
 
 # can't find a google version
 CELL_URL = 'https://antmicro-skywater-pdk-docs.readthedocs.io/en/test-submodules-in-rtd/contents/libraries/sky130_fd_sc_ls/cells/'
@@ -68,18 +62,6 @@
                 logging.error(f"{self} {port} doesn't have 8 bits")
                 exit(1)
 
-<<<<<<< HEAD
-def fetch_file(url, filename):
-    logging.info("trying to download {}".format(url))
-    r = requests.get(url)
-    if r.status_code != 200:
-        logging.warning("couldn't download {}".format(url))
-        return False
-
-    if len(r.content) == 0:
-        logging.warning("file was 0 bytes {}".format(url))
-        return False
-=======
     def check_num_cells(self):
         num_cells = self.get_cell_count_from_synth()
         if self.is_hdl():
@@ -88,91 +70,17 @@
         else:
             if num_cells < 11:
                 logging.warning(f"{self} only has {num_cells} cells")
->>>>>>> e5a26cde
 
     def is_fill(self):
         return self.fill
 
-<<<<<<< HEAD
-    return True
-
-
-def fetch_wokwi_file(wokwi_id: int, file_requested: str,
-                     destination_name: str = None):
-    '''
-        fetch_wokwi_file -- perform a request on the wokwi api to
-                            retrieve a file from a given project.
-
-        @param wokwi_id: project id (integer)
-        @param file_requested: the specific file requested for the
-                project, e.g. verilog or diagram.json
-        @param destination_name: file to write out to with result
-    '''
-    if destination_name is None or not len(destination_name):
-        destination_name = file_requested
-
-    url = f'https://wokwi.com/api/projects/{wokwi_id}/{file_requested}'
-    return fetch_file(url, destination_name)
-
-
-def install_wokwi_testing(wokwi_id: int, destination_dir: str = 'src',
-                          resource_dir: str = None):
-
-    wokwi_id_str = str(wokwi_id)
-
-    if resource_dir is None or not len(resource_dir):
-        resource_dir = os.path.join(os.path.dirname(__file__), 'testing')
-
-    # directories in testing/lib to copy over
-    pyLibsDir = os.path.join(resource_dir, 'lib')
-
-    # src template dir
-    srcTplDir = os.path.join(resource_dir, 'src-tpl')
-
-    for libfullpath in glob.glob(os.path.join(pyLibsDir, '*')):
-        logging.info(f'Copying {libfullpath} to {destination_dir}')
-        shutil.copytree(
-            libfullpath,
-            os.path.join(destination_dir, os.path.basename(libfullpath)),
-            dirs_exist_ok=True)
-
-    for srcTemplate in glob.glob(os.path.join(srcTplDir, '*')):
-        with open(srcTemplate, 'r') as f:
-            contents = f.read()
-            customizedContents = re.sub('WOKWI_ID', wokwi_id_str, contents)
-            outputFname = os.path.basename(srcTemplate)
-            with open(os.path.join(destination_dir, outputFname), 'w') as outf:
-                logging.info(f'writing src tpl to {outputFname}')
-                outf.write(customizedContents)
-                outf.close()
-
-=======
     def is_wokwi(self):
         if self.wokwi_id != 0:
             return True
->>>>>>> e5a26cde
 
     def is_hdl(self):
         return not self.is_wokwi()
 
-<<<<<<< HEAD
-    # it's a wokwi project
-    if wokwi_id != 0:
-        src_file = f'user_module_{wokwi_id}.v'
-        if not fetch_wokwi_file(wokwi_id, 'verilog', os.path.join("src", src_file)):
-            logging.error(f'Could not fetch verilog file for wokwi project {wokwi_id}')
-            exit(1)
-
-        # also fetch the wokwi diagram
-        if not fetch_wokwi_file(wokwi_id, 'diagram.json', os.path.join("src", 'wokwi_diagram.json')):
-            logging.error(f'Could not fetch diagram.json file for wokwi project {wokwi_id}')
-            exit(1)
-
-        # attempt to download the *optional* truthtable for the project
-        if fetch_wokwi_file(wokwi_id, 'truthtable.md', os.path.join('src', 'truthtable.md')):
-            logging.info(f'Wokwi project {wokwi_id} has a truthtable included, will test!')
-            install_wokwi_testing(wokwi_id)
-=======
     def load_yaml(self):
         try:
             with open(os.path.join(self.local_dir, 'info.yaml')) as fh:
@@ -190,7 +98,6 @@
         except ValueError:
             logging.error("wokwi id must be an integer")
             exit(1)
->>>>>>> e5a26cde
 
         self.yaml['project']['git_url'] = self.git_url
 
@@ -612,17 +519,5 @@
                 definition = json.load(fh)
                 definitions[definition['name']] = definition
 
-<<<<<<< HEAD
-def harden():
-    # requires PDK, PDK_ROOT, OPENLANE_ROOT & OPENLANE_IMAGE_NAME to be set in local environment
-    harden_cmd = 'docker run --rm -v $OPENLANE_ROOT:/openlane -v $PDK_ROOT:$PDK_ROOT -v $(pwd):/work -e PDK=$PDK -e PDK_ROOT=$PDK_ROOT -u $(id -u $USER):$(id -g $USER) $OPENLANE_IMAGE_NAME /bin/bash -c "./flow.tcl -overwrite -design /work/src -run_path /work/runs -tag wokwi"'
-    logging.debug(harden_cmd)
-    env = os.environ.copy()
-    p = subprocess.run(harden_cmd, shell=True, env=env)
-    if p.returncode != 0:
-        logging.error("harden failed")
-        exit(1)
-=======
         with open('defs.json', 'w') as fh:
-            json.dump(definitions, fh)
->>>>>>> e5a26cde
+            json.dump(definitions, fh)